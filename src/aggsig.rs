--- conflicted
+++ resolved
@@ -15,21 +15,13 @@
 
 use ffi;
 use key::{PublicKey, SecretKey};
-<<<<<<< HEAD
-use rand::{prelude::thread_rng, Rng};
-=======
 use rand::{thread_rng, Rng};
->>>>>>> f8ecac29
 use std::ptr;
 use Secp256k1;
 use {AggSigPartialSignature, Error, Message, Signature};
 
 /// The 256 bits 0
-<<<<<<< HEAD
-const ZERO_256: [u8; 32] = [
-=======
 pub const ZERO_256: [u8; 32] = [
->>>>>>> f8ecac29
     0, 0, 0, 0, 0, 0, 0, 0, 0, 0, 0, 0, 0, 0, 0, 0, 0, 0, 0, 0, 0, 0, 0, 0, 0, 0, 0, 0, 0, 0, 0, 0,
 ];
 
@@ -90,13 +82,6 @@
 /// secnonce: if Some(SecretKey), the secret nonce to use. If None, generate a nonce
 /// pubnonce: if Some(PublicKey), overrides the public nonce to encode as part of e
 /// final_nonce_sum: if Some(PublicKey), overrides the public nonce to encode as part of e
-<<<<<<< HEAD
-=======
-#[deprecated(
-    since = "0.1.0",
-    note = "All aggsig-related api functions need review and are subject to change."
-)]
->>>>>>> f8ecac29
 pub fn sign_single(
     secp: &Secp256k1,
     msg: &Message,
@@ -166,28 +151,11 @@
     extra_pubkey: Option<&PublicKey>,
     is_partial: bool,
 ) -> bool {
-<<<<<<< HEAD
-    let pubnonce = match pubnonce {
-        Some(n) => n.as_ptr(),
-        None => ptr::null(),
-    };
-
-    let pe = match pubkey_total_for_e {
-        Some(n) => n.as_ptr(),
-        None => ptr::null(),
-    };
-
-    let extra = match extra_pubkey {
-        Some(e) => e.as_ptr(),
-        None => ptr::null(),
-    };
-=======
     let pubnonce = is_zero_pubkey!(retfalse => pubnonce);
 
     let pe = is_zero_pubkey!(retfalse => pubkey_total_for_e);
 
     let extra = is_zero_pubkey!(retfalse => extra_pubkey);
->>>>>>> f8ecac29
 
     let is_partial = match is_partial {
         true => 1,
@@ -385,11 +353,7 @@
     };
     use ffi;
     use key::{PublicKey, SecretKey};
-<<<<<<< HEAD
-    use rand::{prelude::thread_rng, Rng};
-=======
     use rand::{thread_rng, Rng};
->>>>>>> f8ecac29
     use ContextFlag;
     use {AggSigPartialSignature, Message, Signature};
 
@@ -495,7 +459,6 @@
         let sig = sign_single(&secp, &msg, &sk, None, Some(&sk_extra), None, None, None).unwrap();
         let result = verify_single(&secp, &sig, &msg, None, &pk, None, Some(&pk_extra), false);
         assert!(result == true);
-<<<<<<< HEAD
     }
 
     #[test]
@@ -534,8 +497,6 @@
             false,
         );
         assert_eq!(result, true);
-=======
->>>>>>> f8ecac29
     }
 
     #[test]
@@ -616,8 +577,6 @@
         let result = verify_single(&secp, &sig, &msg, None, &corrupted_pk, None, None, false);
         println!("Signature verification single (correct): {}", result);
         assert!(result == false);
-<<<<<<< HEAD
-=======
 
         // more tests on other parameters
         let zero_pk = PublicKey::new();
@@ -649,7 +608,6 @@
         {
             panic!("sign_single should fail on zero public key, but not!");
         }
->>>>>>> f8ecac29
     }
 
     #[test]
