// Bitcoin secp256k1 bindings
// Written in 2014 by
//   Dawid Ciężarkiewicz
//   Andrew Poelstra
//
// To the extent possible under law, the author(s) have dedicated all
// copyright and related and neighboring rights to this software to
// the public domain worldwide. This software is distributed without
// any warranty.
//
// You should have received a copy of the CC0 Public Domain Dedication
// along with this software.
// If not, see <http://creativecommons.org/publicdomain/zero/1.0/>.
//

//! # FFI bindings
//! Direct bindings to the underlying C library functions. These should
//! not be needed for most users.
use std::mem;
use serialize::hex::{ToHex};

use libc::{c_int, c_uchar, c_uint, c_void, size_t, uint64_t};

/// Flag for context to enable no precomputation
pub const SECP256K1_START_NONE: c_uint = (1 << 0) | 0;
/// Flag for context to enable verification precomputation
pub const SECP256K1_START_VERIFY: c_uint = (1 << 0) | (1 << 8);
/// Flag for context to enable signing precomputation
pub const SECP256K1_START_SIGN: c_uint = (1 << 0) | (1 << 9);
/// Flag for keys to indicate uncompressed serialization format
pub const SECP256K1_SER_UNCOMPRESSED: c_uint = (1 << 1) | 0;
/// Flag for keys to indicate compressed serialization format
pub const SECP256K1_SER_COMPRESSED: c_uint = (1 << 1) | (1 << 8);

/// A nonce generation function. Ordinary users of the library
/// never need to see this type; only if you need to control
/// nonce generation do you need to use it. I have deliberately
/// made this hard to do: you have to write your own wrapper
/// around the FFI functions to use it. And it's an unsafe type.
/// Nonces are generated deterministically by RFC6979 by
/// default; there should be no need to ever change this.
pub type NonceFn = unsafe extern "C" fn(nonce32: *mut c_uchar,
                                        msg32: *const c_uchar,
                                        key32: *const c_uchar,
                                        algo16: *const c_uchar,
                                        attempt: c_uint,
                                        data: *const c_void);


/// A Secp256k1 context, containing various precomputed values and such
/// needed to do elliptic curve computations. If you create one of these
/// with `secp256k1_context_create` you MUST destroy it with
/// `secp256k1_context_destroy`, or else you will have a memory leak.
#[derive(Clone, Debug)]
#[repr(C)] pub struct Context(c_int);

/// Secp256k1 aggsig context. As above, needs to be destroyed with
/// `secp256k1_aggsig_context_destroy`
#[derive(Clone, Debug)]
#[repr(C)] pub struct AggSigContext(c_int);

/// Library-internal representation of a Secp256k1 public key
#[repr(C)]
pub struct PublicKey([c_uchar; 64]);
impl_array_newtype!(PublicKey, c_uchar, 64);
impl_raw_debug!(PublicKey);

impl PublicKey {
    /// Create a new (zeroed) public key usable for the FFI interface
    pub fn new() -> PublicKey { PublicKey([0; 64]) }
    /// Create a new (uninitialized) public key usable for the FFI interface
    pub unsafe fn blank() -> PublicKey { mem::uninitialized() }
}

/// Library-internal representation of a Secp256k1 signature
#[repr(C)]
pub struct Signature(pub [c_uchar; 64]);
impl_array_newtype!(Signature, c_uchar, 64);
impl_raw_debug!(Signature);

/// Library-internal representation of a Secp256k1 signature + recovery ID
#[repr(C)]
pub struct RecoverableSignature([c_uchar; 65]);
impl_array_newtype!(RecoverableSignature, c_uchar, 65);
impl_raw_debug!(RecoverableSignature);

/// Library-internal representation of a Secp256k1 aggsig partial signature
#[repr(C)]
pub struct AggSigPartialSignature([c_uchar; 32]);
impl_array_newtype!(AggSigPartialSignature, c_uchar, 32);
impl_raw_debug!(AggSigPartialSignature);

impl Signature {
    /// Create a new (zeroed) signature usable for the FFI interface
    pub fn new() -> Signature { Signature([0; 64]) }
    /// Create a signature from raw data
    pub fn from_data(data: [u8; 64]) -> Signature { Signature(data) }
    /// Create a new (uninitialized) signature usable for the FFI interface
    pub unsafe fn blank() -> Signature { mem::uninitialized() }
}

impl RecoverableSignature {
    /// Create a new (zeroed) signature usable for the FFI interface
    pub fn new() -> RecoverableSignature { RecoverableSignature([0; 65]) }
    /// Create a new (uninitialized) signature usable for the FFI interface
    pub unsafe fn blank() -> RecoverableSignature { mem::uninitialized() }
}

impl AggSigPartialSignature {
    /// Create a new (zeroed) aggsig partial signature usable for the FFI interface
    pub fn new() -> AggSigPartialSignature { AggSigPartialSignature([0; 32]) }
    /// Create a new (uninitialized) signature usable for the FFI interface
    pub unsafe fn blank() -> AggSigPartialSignature { mem::uninitialized() }
}

/// Library-internal representation of an ECDH shared secret
#[repr(C)]
pub struct SharedSecret([c_uchar; 32]);
impl_array_newtype!(SharedSecret, c_uchar, 32);
impl_raw_debug!(SharedSecret);

impl SharedSecret {
    /// Create a new (zeroed) signature usable for the FFI interface
    pub fn new() -> SharedSecret { SharedSecret([0; 32]) }
    /// Create a new (uninitialized) signature usable for the FFI interface
    pub unsafe fn blank() -> SharedSecret { mem::uninitialized() }
}

extern "C" {
    pub static secp256k1_nonce_function_rfc6979: NonceFn;

    pub static secp256k1_nonce_function_default: NonceFn;

    // Contexts
    pub fn secp256k1_context_create(flags: c_uint) -> *mut Context;

    pub fn secp256k1_context_clone(cx: *mut Context) -> *mut Context;

    pub fn secp256k1_context_destroy(cx: *mut Context);

    pub fn secp256k1_context_randomize(cx: *mut Context,
                                       seed32: *const c_uchar)
                                       -> c_int;

    // TODO secp256k1_context_set_illegal_callback
    // TODO secp256k1_context_set_error_callback
    // (Actually, I don't really want these exposed; if either of these
    // are ever triggered it indicates a bug in rust-secp256k1, since
    // one goal is to use Rust's type system to eliminate all possible
    // bad inputs.)

    // Pubkeys
    pub fn secp256k1_ec_pubkey_parse(cx: *const Context, pk: *mut PublicKey,
                                     input: *const c_uchar, in_len: size_t)
                                     -> c_int;

    pub fn secp256k1_ec_pubkey_serialize(cx: *const Context, output: *const c_uchar,
                                         out_len: *mut size_t, pk: *const PublicKey,
                                         compressed: c_uint)
                                         -> c_int;

    // Signatures
    pub fn secp256k1_ecdsa_signature_parse_der(cx: *const Context, sig: *mut Signature,
                                               input: *const c_uchar, in_len: size_t)
                                               -> c_int;

    pub fn secp256k1_ecdsa_signature_parse_compact(cx: *const Context, sig: *mut Signature,
                                                   input64: *const c_uchar)
                                                   -> c_int;

    pub fn ecdsa_signature_parse_der_lax(cx: *const Context, sig: *mut Signature,
                                         input: *const c_uchar, in_len: size_t)
                                         -> c_int;

    pub fn secp256k1_ecdsa_signature_serialize_der(cx: *const Context, output: *const c_uchar,
                                                   out_len: *mut size_t, sig: *const Signature)
                                                   -> c_int;

    pub fn secp256k1_ecdsa_signature_serialize_compact(cx: *const Context, output64: *const c_uchar,
                                                       sig: *const Signature)
                                                       -> c_int;

    pub fn secp256k1_ecdsa_recoverable_signature_parse_compact(cx: *const Context, sig: *mut RecoverableSignature,
                                                               input64: *const c_uchar, recid: c_int)
                                                               -> c_int;

    pub fn secp256k1_ecdsa_recoverable_signature_serialize_compact(cx: *const Context, output64: *const c_uchar,
                                                                   recid: *mut c_int, sig: *const RecoverableSignature)
                                                                   -> c_int;

    pub fn secp256k1_ecdsa_recoverable_signature_convert(cx: *const Context, sig: *mut Signature,
                                                         input: *const RecoverableSignature)
                                                         -> c_int;

    pub fn secp256k1_ecdsa_signature_normalize(cx: *const Context, out_sig: *mut Signature,
                                               in_sig: *const Signature)
                                               -> c_int;

    // ECDSA
    pub fn secp256k1_ecdsa_verify(cx: *const Context,
                                  sig: *const Signature,
                                  msg32: *const c_uchar,
                                  pk: *const PublicKey)
                                  -> c_int;

    pub fn secp256k1_ecdsa_sign(cx: *const Context,
                                sig: *mut Signature,
                                msg32: *const c_uchar,
                                sk: *const c_uchar,
                                noncefn: NonceFn,
                                noncedata: *const c_void)
                                -> c_int;

    pub fn secp256k1_ecdsa_sign_recoverable(cx: *const Context,
                                            sig: *mut RecoverableSignature,
                                            msg32: *const c_uchar,
                                            sk: *const c_uchar,
                                            noncefn: NonceFn,
                                            noncedata: *const c_void)
                                            -> c_int;

    pub fn secp256k1_ecdsa_recover(cx: *const Context,
                                   pk: *mut PublicKey,
                                   sig: *const RecoverableSignature,
                                   msg32: *const c_uchar)
                                   -> c_int;
    // AGGSIG (Schnorr) Multisig
    pub fn secp256k1_aggsig_context_create(cx: *const Context,
                                           pks: *const PublicKey,
                                           n_pks: size_t,
                                           seed32: *const c_uchar)
                                           -> *mut AggSigContext;

    pub fn secp256k1_aggsig_context_destroy(aggctx: *mut AggSigContext);

    pub fn secp256k1_aggsig_generate_nonce(cx: *const Context,
                                           aggctx: *mut AggSigContext,
                                           index: size_t)
                                           -> c_int;

    pub fn secp256k1_aggsig_partial_sign(cx: *const Context,
                                         aggctx: *mut AggSigContext,
                                         sig: *mut AggSigPartialSignature,
                                         msghash32: *const c_uchar,
                                         seckey32: *const c_uchar,
                                         index: size_t)
                                           -> c_int;

    pub fn secp256k1_aggsig_combine_signatures(cx: *const Context,
                                         aggctx: *mut AggSigContext,
                                         sig64: *mut Signature,
                                         partial: *const AggSigPartialSignature,
                                         index: size_t)
                                           -> c_int;

    pub fn secp256k1_aggsig_build_scratch_and_verify(cx: *const Context,
                                                     sig64: *const Signature,
                                                     msg32: *const c_uchar,
                                                     pks: *const PublicKey,
                                                     n_pubkeys: size_t)
                                                         -> c_int;

    // AGGSIG (single sig or single-signer Schnorr)
    pub fn secp256k1_aggsig_export_secnonce_single(cx: *const Context,
                                                   secnonce32: *mut c_uchar,
                                                   seed32: *const c_uchar)
                                                       -> c_int;

    pub fn secp256k1_aggsig_sign_single(cx: *const Context,
                                        sig: *mut Signature,
                                        msg32: *const c_uchar,
                                        seckey32: *const c_uchar,
                                        secnonce32: *const c_uchar,
                                        pubnonce_for_e: *const PublicKey,
                                        pubnonce_total: *const PublicKey,
                                        seed32: *const c_uchar)
                                           -> c_int;

    pub fn secp256k1_aggsig_verify_single(cx: *const Context,
                                          sig: *const Signature,
                                          msg32: *const c_uchar,
                                          pubnonce: *const PublicKey,
                                          pk: *const PublicKey,
                                          is_partial: c_uint)
                                           -> c_int;

    pub fn secp256k1_aggsig_add_signatures_single(cx: *const Context,
                                                  ret_sig: *mut Signature,
                                                  sigs: *const *const c_uchar,
                                                  num_sigs: size_t,
                                                  pubnonce_total: *const PublicKey)
                                                      -> c_int;
    // EC
    pub fn secp256k1_ec_seckey_verify(cx: *const Context,
                                      sk: *const c_uchar) -> c_int;

    pub fn secp256k1_ec_pubkey_create(cx: *const Context, pk: *mut PublicKey,
                                      sk: *const c_uchar) -> c_int;

//TODO secp256k1_ec_privkey_export
//TODO secp256k1_ec_privkey_import

    pub fn secp256k1_ec_privkey_tweak_add(cx: *const Context,
                                          sk: *mut c_uchar,
                                          tweak: *const c_uchar)
                                          -> c_int;

    pub fn secp256k1_ec_pubkey_tweak_add(cx: *const Context,
                                         pk: *mut PublicKey,
                                         tweak: *const c_uchar)
                                         -> c_int;

    pub fn secp256k1_ec_privkey_tweak_mul(cx: *const Context,
                                          sk: *mut c_uchar,
                                          tweak: *const c_uchar)
                                          -> c_int;

    pub fn secp256k1_ec_pubkey_tweak_mul(cx: *const Context,
                                         pk: *mut PublicKey,
                                         tweak: *const c_uchar)
                                         -> c_int;

    pub fn secp256k1_ec_pubkey_combine(cx: *const Context,
                                       out: *mut PublicKey,
                                       ins: *const *const PublicKey,
                                       n: c_int)
                                       -> c_int;

    pub fn secp256k1_ecdh(cx: *const Context,
                          out: *mut SharedSecret,
                          point: *const PublicKey,
                          scalar: *const c_uchar)
                          -> c_int;

    // Generates a switch commitment: *commit = blind * J
    // The commitment is 33 bytes, the blinding factor is 32 bytes.
    pub fn secp256k1_switch_commit(ctx: *const Context,
                                   commit: *mut c_uchar,
                                   blind: *const c_uchar,
                                   gen: *const c_uchar)
                                   -> c_int;

	// Generates a pedersen commitment: *commit = blind * G + value * G2.
	// The commitment is 33 bytes, the blinding factor is 32 bytes.
	pub fn secp256k1_pedersen_commit(
		ctx: *const Context,
		commit: *mut c_uchar,
		blind: *const c_uchar,
		value: uint64_t,
		gen: *const c_uchar
	) -> c_int;

	// Get the public key of a pedersen commitment
	pub fn secp256k1_pedersen_commitment_to_pubkey(
	    cx: *const Context, pk: *mut PublicKey,
	    commit: *const c_uchar) -> c_int;

	// Takes a list of n pointers to 32 byte blinding values, the first negs
	// of which are treated with positive sign and the rest negative, then
	// calculates an additional blinding value that adds to zero.
	pub fn secp256k1_pedersen_blind_sum(
		ctx: *const Context,
		blind_out: *const c_uchar,
		blinds: *const *const c_uchar,
		n: size_t,
		npositive: size_t
	) -> c_int;

	// Takes two list of 33-byte commitments and sums the first set, subtracts
	// the second and returns the resulting commitment.
	pub fn secp256k1_pedersen_commit_sum(
		ctx: *const Context,
		commit_out: *const c_uchar,
		commits: *const *const c_uchar,
		pcnt: size_t,
		ncommits: *const *const c_uchar,
		ncnt: size_t
	) -> c_int;

	// Takes two list of 33-byte commitments and sums the first set and
	// subtracts the second and verifies that they sum to 0.
	pub fn secp256k1_pedersen_verify_tally(ctx: *const Context,
		commits: *const *const c_uchar,
		pcnt: size_t,
		ncommits: *const *const c_uchar,
		ncnt: size_t
	) -> c_int;

	pub fn secp256k1_rangeproof_info(
		ctx: *const Context,
		exp: *mut c_int,
		mantissa: *mut c_int,
		min_value: *mut uint64_t,
		max_value: *mut uint64_t,
		proof: *const c_uchar,
		plen: size_t,
		extra_commit: *const c_uchar,
		extra_commit_len: size_t,
		gen: *const c_uchar
	) -> c_int;

	pub fn secp256k1_rangeproof_rewind(
		ctx: *const Context,
		blind_out: *mut c_uchar,
		value_out: *mut uint64_t,
		message_out: *mut c_uchar,
		outlen: *mut size_t,
		nonce: *const c_uchar,
		min_value: *mut uint64_t,
		max_value: *mut uint64_t,
		commit: *const c_uchar,
		proof: *const c_uchar,
		plen: size_t,
		extra_commit: *const c_uchar,
		extra_commit_len: size_t,
		gen: *const c_uchar
	) -> c_int;

	pub fn secp256k1_rangeproof_verify(
		ctx: *const Context,
		min_value: &mut uint64_t,
		max_value: &mut uint64_t,
		commit: *const c_uchar,
		proof: *const c_uchar,
		plen: size_t,
		extra_commit: *const c_uchar,
		extra_commit_len: size_t,
		gen: *const c_uchar
	) -> c_int;

	pub fn secp256k1_rangeproof_sign(
		ctx: *const Context,
		proof: *mut c_uchar,
		plen: *mut size_t,
		min_value: uint64_t,
		commit: *const c_uchar,
		blind: *const c_uchar,
		nonce: *const c_uchar,
		exp: c_int,
		min_bits: c_int,
		value: uint64_t,
		message: *const c_uchar,
		msg_len: size_t,
		extra_commit: *const c_uchar,
		extra_commit_len: size_t,
		gen: *const c_uchar
	) -> c_int;

	pub fn secp256k1_bulletproof_rangeproof_prove_single_w_scratch(
		ctx: *const Context,
		proof: *mut c_uchar,
		plen: *mut size_t,
		value: uint64_t,
		blind: *const c_uchar,
		gen: *const c_uchar,
		nbits: size_t,
		nonce: *const c_uchar,
		extra_commit: *const c_uchar,
		extra_commit_len: size_t,
		message: *const c_uchar
	) -> c_int;

	pub fn secp256k1_bulletproof_rangeproof_verify_single_w_scratch(
		ctx: *const Context,
		proof: *const c_uchar,
		plen: size_t,
		commit: *const c_uchar,
		nbits: size_t,
		gen: *const c_uchar,
		extra_commit: *const c_uchar,
		extra_commit_len: size_t
	) -> c_int;

<<<<<<< HEAD
	pub fn secp256k1_bulletproof_rangeproof_unwind_message(
=======
	pub fn secp256k1_bulletproof_rangeproof_verify_multi(
		ctx: *const Context,
		scratch: *mut ScratchSpace,
		gens: *const BulletproofGenerators,
		proofs: *const *const c_uchar,
		n_proofs: size_t,
		plen: size_t,
		min_values: *const uint64_t,
		commits: *const *const c_uchar,
		n_commits: size_t,
		nbits: size_t,
		value_gen: *const c_uchar,
		extra_commit: *const *const c_uchar,
		extra_commit_len: *const size_t
	) -> c_int;

	pub fn secp256k1_bulletproof_rangeproof_rewind(
>>>>>>> c14222ea
		ctx: *const Context,
		proof: *const c_uchar,
		plen: size_t,
		commit: *const c_uchar,
		nbits: size_t,
		gen: *const c_uchar,
		extra_commit: *const c_uchar,
		extra_commit_len: size_t,
		blind: *const c_uchar,
		nonce: *const c_uchar,
		message: *mut c_uchar,
	) -> c_int;
}<|MERGE_RESOLUTION|>--- conflicted
+++ resolved
@@ -59,6 +59,20 @@
 #[derive(Clone, Debug)]
 #[repr(C)] pub struct AggSigContext(c_int);
 
+/// Secp256k1 scratch space
+#[derive(Clone, Debug)]
+#[repr(C)] pub struct ScratchSpace(c_int);
+
+/// Secp256k1 bulletproof generators
+#[derive(Clone, Debug)]
+#[repr(C)] pub struct BulletproofGenerators(c_int);
+
+/// Generator
+#[repr(C)] 
+pub struct Generator(pub [c_uchar; 33]);
+impl_array_newtype!(Generator, c_uchar, 33);
+impl_raw_debug!(Generator);
+
 /// Library-internal representation of a Secp256k1 public key
 #[repr(C)]
 pub struct PublicKey([c_uchar; 64]);
@@ -126,6 +140,7 @@
     pub unsafe fn blank() -> SharedSecret { mem::uninitialized() }
 }
 
+
 extern "C" {
     pub static secp256k1_nonce_function_rfc6979: NonceFn;
 
@@ -141,6 +156,18 @@
     pub fn secp256k1_context_randomize(cx: *mut Context,
                                        seed32: *const c_uchar)
                                        -> c_int;
+    // Scratch space
+    pub fn secp256k1_scratch_space_create(cx: *mut Context,
+                                          max_size: size_t)
+                                          -> *mut ScratchSpace;
+
+    pub fn secp256k1_scratch_space_destroy(sp: *mut ScratchSpace);
+
+    // Generator
+    pub fn secp256k1_generator_generate(cx: *const Context,
+                                        gen: *mut Generator,
+                                        seed32: *const c_uchar)
+                                        -> c_int;
 
     // TODO secp256k1_context_set_illegal_callback
     // TODO secp256k1_context_set_error_callback
@@ -347,7 +374,8 @@
 		commit: *mut c_uchar,
 		blind: *const c_uchar,
 		value: uint64_t,
-		gen: *const c_uchar
+		value_gen: *const c_uchar,
+		blind_gen: *const c_uchar
 	) -> c_int;
 
 	// Get the public key of a pedersen commitment
@@ -446,34 +474,50 @@
 		gen: *const c_uchar
 	) -> c_int;
 
-	pub fn secp256k1_bulletproof_rangeproof_prove_single_w_scratch(
-		ctx: *const Context,
+	pub fn secp256k1_bulletproof_generators_create(
+		ctx: *const Context,
+		blinding_gen: *const c_uchar,
+		n: size_t,
+		precomp_n: size_t
+	) -> *mut BulletproofGenerators;
+
+	pub fn secp256k1_bulletproof_generators_destroy(
+		ctx: *const Context,
+		gen: *mut BulletproofGenerators,
+	);
+
+	pub fn secp256k1_bulletproof_rangeproof_prove(
+		ctx: *const Context,
+		scratch: *mut ScratchSpace,
+		gens: *const BulletproofGenerators,
 		proof: *mut c_uchar,
 		plen: *mut size_t,
-		value: uint64_t,
-		blind: *const c_uchar,
-		gen: *const c_uchar,
+		value: *const uint64_t,
+		min_value: uint64_t,
+		blind: *const *const c_uchar,
+		n_commits: size_t,
+		value_gen: *const c_uchar,
 		nbits: size_t,
 		nonce: *const c_uchar,
 		extra_commit: *const c_uchar,
-		extra_commit_len: size_t,
-		message: *const c_uchar
-	) -> c_int;
-
-	pub fn secp256k1_bulletproof_rangeproof_verify_single_w_scratch(
-		ctx: *const Context,
+		extra_commit_len: size_t
+	) -> c_int;
+
+	pub fn secp256k1_bulletproof_rangeproof_verify(
+		ctx: *const Context,
+		scratch: *mut ScratchSpace,
+		gens: *const BulletproofGenerators,
 		proof: *const c_uchar,
 		plen: size_t,
+		min_value: uint64_t,
 		commit: *const c_uchar,
+		n_commits: size_t,
 		nbits: size_t,
-		gen: *const c_uchar,
+		value_gen: *const c_uchar,
 		extra_commit: *const c_uchar,
 		extra_commit_len: size_t
 	) -> c_int;
 
-<<<<<<< HEAD
-	pub fn secp256k1_bulletproof_rangeproof_unwind_message(
-=======
 	pub fn secp256k1_bulletproof_rangeproof_verify_multi(
 		ctx: *const Context,
 		scratch: *mut ScratchSpace,
@@ -491,17 +535,17 @@
 	) -> c_int;
 
 	pub fn secp256k1_bulletproof_rangeproof_rewind(
->>>>>>> c14222ea
-		ctx: *const Context,
+		ctx: *const Context,
+		gens: *const BulletproofGenerators,
+		value: *mut uint64_t,
+		blind: *mut c_uchar,
 		proof: *const c_uchar,
 		plen: size_t,
+		min_value: uint64_t,
 		commit: *const c_uchar,
-		nbits: size_t,
-		gen: *const c_uchar,
-		extra_commit: *const c_uchar,
-		extra_commit_len: size_t,
-		blind: *const c_uchar,
+		value_gen: *const c_uchar,
 		nonce: *const c_uchar,
-		message: *mut c_uchar,
+		extra_commit: *const c_uchar,
+		extra_commit_len: size_t
 	) -> c_int;
 }