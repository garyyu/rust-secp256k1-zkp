--- conflicted
+++ resolved
@@ -18,11 +18,7 @@
 use arrayvec::ArrayVec;
 use rand::Rng;
 use serde::{Deserialize, Deserializer, Serialize, Serializer};
-<<<<<<< HEAD
 use serialize::{hex::ToHex, Decodable, Decoder, Encodable, Encoder};
-=======
-use serialize::{Decodable, Decoder, Encodable, Encoder};
->>>>>>> f8ecac29
 use std::marker;
 
 use super::Error::{self, IncapableContext, InvalidPublicKey, InvalidSecretKey};
@@ -360,11 +356,7 @@
                         ret[read_len] = read_ch;
                         read_len += 1;
                     }
-<<<<<<< HEAD
-                    let one_after_last: Option<u8> = try!(a.next_element());
-=======
                     let one_after_last: Option<u8> = a.next_element()?;
->>>>>>> f8ecac29
                     if one_after_last.is_some() {
                         return Err(de::Error::invalid_length(read_len + 1, &self));
                     }
@@ -416,11 +408,7 @@
     use super::{PublicKey, SecretKey};
 
     use self::rand_core::impls;
-<<<<<<< HEAD
-    use rand::{prelude::thread_rng, Error, RngCore};
-=======
     use rand::{thread_rng, Error, RngCore};
->>>>>>> f8ecac29
 
     #[test]
     fn skey_from_slice() {
