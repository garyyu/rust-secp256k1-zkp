--- conflicted
+++ resolved
@@ -28,27 +28,16 @@
 use Secp256k1;
 
 use super::{Message, Signature};
-<<<<<<< HEAD
-use constants;
-use ffi;
-use key::{self, SecretKey};
-use rand::{prelude::thread_rng, Rng};
-use serde::{de, ser};
-use serialize::hex::ToHex;
-=======
 use aggsig::ZERO_256;
 use constants;
 use ffi;
 use key::{self, PublicKey, SecretKey};
 use rand::{thread_rng, Rng};
 use serde::{de, ser};
->>>>>>> f8ecac29
 
 const MAX_WIDTH: usize = 1 << 20;
 const SCRATCH_SPACE_SIZE: size_t = 256 * MAX_WIDTH;
-const MAX_COMMITS_IN_RANGEPROOF: size_t = 1 << 10;
-const RANGEPROOF_NBITS: size_t = 64;
-const MAX_GENERATORS: size_t = 2 * RANGEPROOF_NBITS * MAX_COMMITS_IN_RANGEPROOF;
+const MAX_GENERATORS: size_t = 256;
 
 /// Shared Bullet Proof Generators (avoid recreating every time)
 static mut SHARED_BULLETGENERATORS: Option<*mut ffi::BulletproofGenerators> = None;
@@ -102,7 +91,6 @@
             }
         }
     }
-<<<<<<< HEAD
 
     /// Converts a public key to a commitment (v=0)
     pub fn from_pubkey(secp: &Secp256k1, pubkey: &key::PublicKey) -> Result<Commitment, Error> {
@@ -121,8 +109,6 @@
             }
         }
     }
-=======
->>>>>>> f8ecac29
 }
 
 /// A range proof. Typically much larger in memory that the above (~5k).
@@ -213,8 +199,6 @@
     fn as_ref(&self) -> &[u8] {
         &self.proof[..self.plen as usize]
     }
-<<<<<<< HEAD
-=======
 }
 
 // This is a macro that check zero public key
@@ -236,7 +220,6 @@
             None => ptr::null_mut(),
         }
     };
->>>>>>> f8ecac29
 }
 
 impl RangeProof {
@@ -316,15 +299,9 @@
 
 impl ::std::fmt::Debug for ProofMessage {
     fn fmt(&self, f: &mut ::std::fmt::Formatter) -> ::std::fmt::Result {
-<<<<<<< HEAD
-        try!(write!(f, "{}(", stringify!(ProofMessage)));
-        for i in self.0.iter().cloned() {
-            try!(write!(f, "{:02x}", i));
-=======
         write!(f, "{}(", stringify!(ProofMessage))?;
         for i in self.0.iter().cloned() {
             write!(f, "{:02x}", i)?;
->>>>>>> f8ecac29
         }
         write!(f, ")")
     }
@@ -364,15 +341,9 @@
 
 impl ::std::fmt::Debug for RangeProof {
     fn fmt(&self, f: &mut ::std::fmt::Formatter) -> ::std::fmt::Result {
-<<<<<<< HEAD
-        try!(write!(f, "{}(", stringify!(RangeProof)));
-        for i in self.proof[..self.plen].iter().cloned() {
-            try!(write!(f, "{:02x}", i));
-=======
         write!(f, "{}(", stringify!(RangeProof))?;
         for i in self.proof[..self.plen].iter().cloned() {
             write!(f, "{:02x}", i)?;
->>>>>>> f8ecac29
         }
         write!(f, ")[{}]", self.plen)
     }
@@ -419,7 +390,6 @@
         Ok(Commitment(commit))
     }
 
-<<<<<<< HEAD
     /// Creates a pedersen commitment from a value and a blinding factor
     pub fn commit_i(&self, value: i64, blind: SecretKey) -> Result<Commitment, Error> {
         if self.caps != ContextFlag::Commit {
@@ -455,8 +425,6 @@
         Ok(Commitment(commit))
     }
 
-=======
->>>>>>> f8ecac29
     /// Convenience method to Create a pedersen commitment only from a value,
     /// with a zero blinding factor
     pub fn commit_value(&self, value: u64) -> Result<Commitment, Error> {
@@ -762,11 +730,7 @@
             None => ptr::null(),
         };
 
-<<<<<<< HEAD
-        // TODO: expose multi-party support
-=======
         // This api is not for multi-party range proof, so all null for these 5 parameters.
->>>>>>> f8ecac29
         let tau_x = ptr::null_mut();
         let t_one = ptr::null_mut();
         let t_two = ptr::null_mut();
@@ -810,27 +774,6 @@
         }
     }
 
-<<<<<<< HEAD
-    /// Produces an aggregate Bulletproof rangeproof for a set of Pedersen commitments.
-    /// If a message is passed, it will be truncated to 64 bytes
-    pub fn bullet_proof_agg(
-        &self,
-        values: Vec<u64>,
-        blinds: Vec<SecretKey>,
-        nonce: SecretKey,
-        extra_data: Option<Vec<u8>>,
-        message: Option<ProofMessage>,
-    ) -> RangeProof {
-        let mut proof = [0; constants::MAX_PROOF_SIZE];
-        let mut plen = constants::MAX_PROOF_SIZE as size_t;
-
-        let blind_vec = map_vec!(blinds, |p| p.0.as_ptr());
-        let n_bits = 64;
-
-        let (extra_data_len, extra_data_ptr) = match extra_data {
-            Some(d) => (d.len(), d.as_ptr()),
-            None => (0, ptr::null()),
-=======
     /// Produces a bullet proof for multi-party commitment
     pub fn bullet_proof_multisig(
         &self,
@@ -859,7 +802,6 @@
         let (extra_data_len, extra_data) = match extra_data {
             Some(d) => (d.len(), d),
             None => (0, vec![]),
->>>>>>> f8ecac29
         };
 
         let message_ptr = match message {
@@ -873,14 +815,6 @@
             None => ptr::null(),
         };
 
-<<<<<<< HEAD
-        // TODO: expose multi-party support
-        let tau_x = ptr::null_mut();
-        let t_one = ptr::null_mut();
-        let t_two = ptr::null_mut();
-        let commits = ptr::null_mut();
-        let private_nonce = ptr::null();
-=======
         let tau_x = match tau_x {
             Some(mut n) => n.0.as_mut_ptr(),
             None => ptr::null_mut(),
@@ -907,7 +841,6 @@
             Some(n) => n.as_ptr(),
             None => ptr::null(),
         };
->>>>>>> f8ecac29
 
         let _success = unsafe {
             let scratch = ffi::secp256k1_scratch_space_create(self.ctx, SCRATCH_SPACE_SIZE);
@@ -915,18 +848,6 @@
                 self.ctx,
                 scratch,
                 shared_generators(self.ctx),
-<<<<<<< HEAD
-                proof.as_mut_ptr(),
-                &mut plen,
-                tau_x,
-                t_one,
-                t_two,
-                values.as_ptr(),
-                ptr::null(), // min_values: NULL for all-zeroes minimum values to prove ranges above
-                blind_vec.as_ptr(),
-                commits,
-                values.len(),
-=======
                 if last_step {
                     proof.as_mut_ptr()
                 } else {
@@ -945,34 +866,20 @@
                 blind_vec.as_ptr(),
                 commits,
                 1,
->>>>>>> f8ecac29
                 constants::GENERATOR_H.as_ptr(),
                 n_bits as size_t,
                 nonce.as_ptr(),
                 private_nonce,
-<<<<<<< HEAD
-                extra_data_ptr,
-=======
                 extra_data.as_ptr(),
->>>>>>> f8ecac29
                 extra_data_len as size_t,
                 message_ptr,
             );
 
-<<<<<<< HEAD
-            //            ffi::secp256k1_bulletproof_generators_destroy(self.ctx, *gens);
-=======
->>>>>>> f8ecac29
             ffi::secp256k1_scratch_space_destroy(scratch);
 
             result == 1
         };
 
-<<<<<<< HEAD
-        RangeProof {
-            proof: proof,
-            plen: plen as usize,
-=======
         if last_step {
             Some(RangeProof {
                 proof: proof,
@@ -980,7 +887,82 @@
             })
         } else {
             None
->>>>>>> f8ecac29
+        }
+    }
+
+    /// Produces an aggregate Bulletproof rangeproof for a set of Pedersen commitments.
+    /// If a message is passed, it will be truncated to 64 bytes
+    pub fn bullet_proof_agg(
+        &self,
+        values: Vec<u64>,
+        blinds: Vec<SecretKey>,
+        nonce: SecretKey,
+        extra_data: Option<Vec<u8>>,
+        message: Option<ProofMessage>,
+    ) -> RangeProof {
+        let mut proof = [0; constants::MAX_PROOF_SIZE];
+        let mut plen = constants::MAX_PROOF_SIZE as size_t;
+
+        let blind_vec = map_vec!(blinds, |p| p.0.as_ptr());
+        let n_bits = 64;
+
+        let (extra_data_len, extra_data_ptr) = match extra_data {
+            Some(d) => (d.len(), d.as_ptr()),
+            None => (0, ptr::null()),
+        };
+
+        let message_ptr = match message {
+            Some(mut m) => {
+                while m.len() < constants::BULLET_PROOF_MSG_SIZE {
+                    m.push(0u8);
+                }
+                m.truncate(constants::BULLET_PROOF_MSG_SIZE);
+                m.as_ptr()
+            }
+            None => ptr::null(),
+        };
+
+        // TODO: expose multi-party support
+        let tau_x = ptr::null_mut();
+        let t_one = ptr::null_mut();
+        let t_two = ptr::null_mut();
+        let commits = ptr::null_mut();
+        let private_nonce = ptr::null();
+
+        let _success = unsafe {
+            let scratch = ffi::secp256k1_scratch_space_create(self.ctx, SCRATCH_SPACE_SIZE);
+            let result = ffi::secp256k1_bulletproof_rangeproof_prove(
+                self.ctx,
+                scratch,
+                shared_generators(self.ctx),
+                proof.as_mut_ptr(),
+                &mut plen,
+                tau_x,
+                t_one,
+                t_two,
+                values.as_ptr(),
+                ptr::null(), // min_values: NULL for all-zeroes minimum values to prove ranges above
+                blind_vec.as_ptr(),
+                commits,
+                values.len(),
+                constants::GENERATOR_H.as_ptr(),
+                n_bits as size_t,
+                nonce.as_ptr(),
+                private_nonce,
+                extra_data_ptr,
+                extra_data_len as size_t,
+                message_ptr,
+            );
+
+            //            ffi::secp256k1_bulletproof_generators_destroy(self.ctx, *gens);
+            ffi::secp256k1_scratch_space_destroy(scratch);
+
+            result == 1
+        };
+
+        RangeProof {
+            proof: proof,
+            plen: plen as usize,
         }
     }
 
@@ -1014,8 +996,7 @@
                 extra_data.as_ptr(),
                 extra_data_len as size_t,
             );
-<<<<<<< HEAD
-            //            ffi::secp256k1_bulletproof_generators_destroy(self.ctx, gens);
+            //			ffi::secp256k1_bulletproof_generators_destroy(self.ctx, gens);
             ffi::secp256k1_scratch_space_destroy(scratch);
             result == 1
         };
@@ -1029,6 +1010,7 @@
             Err(Error::InvalidRangeProof)
         }
     }
+
 
     /// Verify with bullet proof that a committed value is positive
     pub fn verify_bullet_proof_agg(
@@ -1073,9 +1055,6 @@
                 extra_data_len as size_t,
             );
             //            ffi::secp256k1_bulletproof_generators_destroy(self.ctx, gens);
-=======
-            //			ffi::secp256k1_bulletproof_generators_destroy(self.ctx, gens);
->>>>>>> f8ecac29
             ffi::secp256k1_scratch_space_destroy(scratch);
             result == 1
         };
@@ -1231,19 +1210,11 @@
 #[cfg(test)]
 mod tests {
     extern crate chrono;
-<<<<<<< HEAD
-    use super::{Commitment, Message, ProofMessage, RangeProof, Secp256k1};
-    use key::{SecretKey, ONE_KEY, ZERO_KEY};
-    use ContextFlag;
-
-    use rand::{prelude::thread_rng, Rng};
-=======
     use super::{Commitment, Error, Message, ProofMessage, ProofRange, RangeProof, Secp256k1};
     use key::{PublicKey, SecretKey, ONE_KEY, ZERO_KEY};
     use ContextFlag;
 
     use rand::{thread_rng, Rng};
->>>>>>> f8ecac29
 
     use pedersen::tests::chrono::prelude::*;
 
@@ -1261,15 +1232,9 @@
 
         assert!(secp.verify_commit_sum(vec![commit(5)], vec![commit(5)],));
 
-<<<<<<< HEAD
-        assert!(secp.verify_commit_sum(vec![commit(3), commit(2)], vec![commit(5)],));
-
-        assert!(secp.verify_commit_sum(vec![commit(2), commit(4)], vec![commit(1), commit(5)],));
-=======
         assert!(secp.verify_commit_sum(vec![commit(3), commit(2)], vec![commit(5)]));
 
         assert!(secp.verify_commit_sum(vec![commit(2), commit(4)], vec![commit(1), commit(5)]));
->>>>>>> f8ecac29
     }
 
     #[test]
@@ -1281,11 +1246,7 @@
             secp.commit(value, blinding).unwrap()
         }
 
-<<<<<<< HEAD
-        assert!(secp.verify_commit_sum(vec![commit(5, ONE_KEY)], vec![commit(5, ONE_KEY)],));
-=======
         assert!(secp.verify_commit_sum(vec![commit(5, ONE_KEY)], vec![commit(5, ONE_KEY)]));
->>>>>>> f8ecac29
 
         // we expect this not to verify
         // even though the values add up to 0
@@ -1552,8 +1513,6 @@
     }
 
     #[test]
-<<<<<<< HEAD
-=======
     fn test_bullet_proof_multisig() {
         let multisig_bp = |v,
                            nonce,
@@ -1842,7 +1801,6 @@
 		*/    }
 
     #[test]
->>>>>>> f8ecac29
     fn rewind_message() {
         let secp = Secp256k1::with_caps(ContextFlag::Commit);
         let blinding = SecretKey::new(&secp, &mut thread_rng());
