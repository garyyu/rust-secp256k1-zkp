// Bitcoin secp256k1 bindings
// Written in 2014 by
//   Dawid Ciężarkiewicz
//   Andrew Poelstra
//
// To the extent possible under law, the author(s) have dedicated all
// copyright and related and neighboring rights to this software to
// the public domain worldwide. This software is distributed without
// any warranty.
//
// You should have received a copy of the CC0 Public Domain Dedication
// along with this software.
// If not, see <http://creativecommons.org/publicdomain/zero/1.0/>.
//

//! # Pedersen commitments and related range proofs

use std::cmp::min;
use std::fmt;
use std::mem;
use std::u64;
use libc::size_t;

use ContextFlag;
use Error::{self, InvalidPublicKey};
use Secp256k1;

use constants;
use ffi;
use key::{self, SecretKey, PublicKey};
use super::{Message, Signature};
use rand::{Rng, OsRng};
use serde::{ser, de};
use serialize::hex::{ToHex};
use std::ptr;

/// A Pedersen commitment
pub struct Commitment(pub [u8; constants::PEDERSEN_COMMITMENT_SIZE]);
impl_array_newtype!(Commitment, u8, constants::PEDERSEN_COMMITMENT_SIZE);
impl_pretty_debug!(Commitment);

impl Commitment {
    /// Builds a Hash from a byte vector. If the vector is too short, it will be
    /// completed by zeroes. If it's too long, it will be truncated.
    pub fn from_vec(v: Vec<u8>) -> Commitment {
        let mut h = [0; constants::PEDERSEN_COMMITMENT_SIZE];
        for i in 0..min(v.len(), constants::PEDERSEN_COMMITMENT_SIZE) {
            h[i] = v[i];
        }
        Commitment(h)
    }

	/// Uninitialized commitment, use with caution
	unsafe fn blank() -> Commitment {
		mem::uninitialized()
	}

	/// Converts a commitment to a public key
	pub fn to_pubkey(&self, secp: &Secp256k1) -> Result<key::PublicKey, Error> {

		let mut pk = unsafe { ffi::PublicKey::blank() };
		unsafe {
			if ffi::secp256k1_pedersen_commitment_to_pubkey(secp.ctx, &mut pk,
															self.as_ptr()) == 1 {
				Ok(key::PublicKey::from_secp256k1_pubkey(pk))
			} else {
				Err(InvalidPublicKey)
			}
		}
	}
}

/// A range proof. Typically much larger in memory that the above (~5k).
#[derive(Copy)]
pub struct RangeProof {
	/// The proof itself, at most 5134 bytes long
	pub proof: [u8; constants::MAX_PROOF_SIZE],
	/// The length of the proof
	pub plen: usize,
}

impl PartialEq for RangeProof {
	fn eq(&self, other: &Self) -> bool {
		self.proof.as_ref() == other.proof.as_ref()
	}
}

impl Clone for RangeProof {
	#[inline]
	fn clone(&self) -> RangeProof {
		unsafe {
			use std::intrinsics::copy_nonoverlapping;
			use std::mem;
			let mut ret: [u8; constants::MAX_PROOF_SIZE] = mem::uninitialized();
			copy_nonoverlapping(self.proof.as_ptr(),
			                    ret.as_mut_ptr(),
			                    mem::size_of::<RangeProof>());
			RangeProof {
				proof: ret,
				plen: self.plen,
			}
		}
	}
}

impl ser::Serialize for RangeProof {
	fn serialize<S>(&self, s: S) -> Result<S::Ok, S::Error>
		where S: ser::Serializer
	{
		(&self.proof[..self.plen]).serialize(s)
	}
}

struct Visitor;

impl<'di> de::Visitor<'di> for Visitor {
	type Value = RangeProof;

	fn expecting(&self, formatter: &mut fmt::Formatter) -> fmt::Result {
		formatter.write_str("an array of bytes")
	}

	#[inline]
	fn visit_seq<V>(self, mut v: V) -> Result<RangeProof, V::Error>
		where V: de::SeqAccess<'di>
	{
		unsafe {
			use std::mem;
			let mut ret: [u8; constants::MAX_PROOF_SIZE] = mem::uninitialized();
			let mut i = 0;
			while let Some(val) = v.next_element()? {
				ret[i] = val;
				i += 1;
			}
			Ok(RangeProof {
				proof: ret,
				plen: i,
			})
		}
	}
}

impl<'de> de::Deserialize<'de> for RangeProof {
	fn deserialize<D>(d: D) -> Result<RangeProof, D::Error>
		where D: de::Deserializer<'de>
	{

		// Begin actual function
		d.deserialize_seq(Visitor)
	}
}

impl AsRef<[u8]> for RangeProof {
	fn as_ref(&self) -> &[u8] {
		&self.proof[..self.plen as usize]
	}
}

impl RangeProof {
    /// Create the zero range proof
	pub fn zero() -> RangeProof {
		RangeProof {
			proof: [0; constants::MAX_PROOF_SIZE],
			plen: 0,
		}
	}
	/// The range proof as a byte slice.
	pub fn bytes(&self) -> &[u8] {
		&self.proof[..self.plen as usize]
	}
	/// Length of the range proof in bytes.
	pub fn len(&self) -> usize {
		self.plen
	}
}

/// A message included in a range proof.
/// The message is recoverable by rewinding a range proof
/// passing in the same nonce that was used to originally create the range proof.
#[derive(Clone)]
pub struct ProofMessage(Vec<u8>);

impl ProofMessage {
	/// Creates an empty message.
	pub fn empty() -> ProofMessage {
		ProofMessage(vec![])
	}

	/// Creates a message from a byte slice.
	pub fn from_bytes(array: &[u8]) -> ProofMessage {
		let mut msg = vec![];
		for &value in array {
			msg.push(value);
		}
		ProofMessage(msg)
	}

	/// Converts the message to a byte slice.
	pub fn as_bytes(&self) -> &[u8] {
		self.0.iter().as_slice()
	}

	/// Converts the message to a raw pointer.
	pub fn as_ptr(&self) -> *const u8 {
		self.0.as_ptr()
	}

	/// The length of the message.
	/// This will be PROOF_MSG_SIZE unless the message has been truncated.
	pub fn len(&self) -> usize {
		self.0.len()
	}

	/// Message in the range proof is the first len bytes of the fixed PROOF_MSG_SIZE.
	/// We can truncate it to the correct size if we know how many bytes we care about.
	/// This probably implies the message will take a known format.
	pub fn truncate(&mut self, len: usize) {
		self.0.truncate(len)
	}
}

impl ::std::cmp::PartialEq for ProofMessage {
	fn eq(&self, other: &ProofMessage) -> bool {
		self.0[..] == other.0[..]
	}
}
impl ::std::cmp::Eq for ProofMessage {}

impl ::std::fmt::Debug for ProofMessage {
	fn fmt(&self, f: &mut ::std::fmt::Formatter) -> ::std::fmt::Result {
		try!(write!(f, "{}(", stringify!(ProofMessage)));
		for i in self.0.iter().cloned() {
			try!(write!(f, "{:02x}", i));
		}
		write!(f, ")")
	}
}

/// The range that was proven
#[derive(Debug)]
pub struct ProofRange {
	/// Min value that was proven
	pub min: u64,
	/// Max value that was proven
	pub max: u64,
}

/// Information about a valid proof after rewinding it.
#[derive(Debug)]
pub struct ProofInfo {
	/// Whether the proof is valid or not
	pub success: bool,
	/// Value that was used by the commitment
	pub value: u64,
	/// Message embedded in the proof
	pub message: ProofMessage,
	/// Length of the embedded message (message is "padded" with garbage to fixed number of bytes)
	pub mlen: usize,
	/// Min value that was proven
	pub min: u64,
	/// Max value that was proven
	pub max: u64,
	/// Exponent used by the proof
	pub exp: i32,
	/// Mantissa used by the proof
	pub mantissa: i32,
}



impl ::std::fmt::Debug for RangeProof {
	fn fmt(&self, f: &mut ::std::fmt::Formatter) -> ::std::fmt::Result {
		try!(write!(f, "{}(", stringify!(RangeProof)));
		for i in self.proof[..self.plen].iter().cloned() {
			try!(write!(f, "{:02x}", i));
		}
		write!(f, ")[{}]", self.plen)
	}
}

impl Secp256k1 {
	/// verify commitment
	pub fn verify_from_commit(&self, msg: &Message, sig: &Signature, commit: &Commitment) -> Result<(), Error> {
		if self.caps != ContextFlag::Commit {
			return Err(Error::IncapableContext);
		}

		let pubkey = commit.to_pubkey(&self).unwrap();

		let result = self.verify(msg, sig, &pubkey);
		match result {
			Ok(x) => Ok(x),
			Err(_) => result
		}
	}

	/// Creates a switch commitment from a blinding factor.
	pub fn switch_commit(&self,  blind: SecretKey) -> Result<Commitment, Error> {

		if self.caps != ContextFlag::Commit {
			return Err(Error::IncapableContext);
		}
		let mut commit = [0; 33];
		unsafe {
			ffi::secp256k1_switch_commit(self.ctx, commit.as_mut_ptr(), blind.as_ptr(), constants::GENERATOR_J.as_ptr());
		};
		Ok(Commitment(commit))
	}

	/// Creates a pedersen commitment from a value and a blinding factor
	pub fn commit(&self, value: u64, blind: SecretKey) -> Result<Commitment, Error> {

		if self.caps != ContextFlag::Commit {
			return Err(Error::IncapableContext);
		}
		let mut commit = [0; 33];

		unsafe {
			ffi::secp256k1_pedersen_commit(
				self.ctx,
				commit.as_mut_ptr(),
				blind.as_ptr(),
				value,
				constants::GENERATOR_H.as_ptr(),
			)};
		Ok(Commitment(commit))
	}

	/// Convenience method to Create a pedersen commitment only from a value,
	/// with a zero blinding factor
	pub fn commit_value(&self, value: u64) -> Result<Commitment, Error> {

		if self.caps != ContextFlag::Commit {
			return Err(Error::IncapableContext);
		}
		let mut commit = [0; 33];
		let zblind = [0; 32];

		unsafe {
			ffi::secp256k1_pedersen_commit(
				self.ctx,
				commit.as_mut_ptr(),
				zblind.as_ptr(),
				value,
				constants::GENERATOR_H.as_ptr(),
			)};
		Ok(Commitment(commit))
	}

	/// Taking vectors of positive and negative commitments as well as an
	/// expected excess, verifies that it all sums to zero.
	pub fn verify_commit_sum(
		&self,
		positive: Vec<Commitment>,
		negative: Vec<Commitment>
	) -> bool {
		let pos = map_vec!(positive, |p| p.0.as_ptr());
		let neg = map_vec!(negative, |n| n.0.as_ptr());
		unsafe {
			ffi::secp256k1_pedersen_verify_tally(
				self.ctx,
				pos.as_ptr(),
				pos.len() as size_t,
				neg.as_ptr(),
				neg.len() as size_t,
			) == 1
		}
	}

	/// Computes the sum of multiple positive and negative pedersen commitments.
	pub fn commit_sum(
		&self,
		positive: Vec<Commitment>,
		negative: Vec<Commitment>
	) -> Result<Commitment, Error> {
		let pos = map_vec!(positive, |p| p.0.as_ptr());
		let neg = map_vec!(negative, |n| n.0.as_ptr());
		let mut ret = unsafe { Commitment::blank() };
		let err = unsafe {
			ffi::secp256k1_pedersen_commit_sum(
				self.ctx,
				ret.as_mut_ptr(),
				pos.as_ptr(),
				pos.len() as size_t,
				neg.as_ptr(),
				neg.len() as size_t,
			)
		};
		if err == 1 {
			Ok(ret)
		} else {
			Err(Error::IncorrectCommitSum)
		}
	}

	/// Computes the sum of multiple positive and negative blinding factors.
	pub fn blind_sum(
		&self,
		positive: Vec<SecretKey>,
		negative: Vec<SecretKey>
	) -> Result<SecretKey, Error> {
		let mut neg = map_vec!(negative, |n| n.as_ptr());
		let mut all = map_vec!(positive, |p| p.as_ptr());
		all.append(&mut neg);
		let mut ret: [u8; 32] = unsafe { mem::uninitialized() };
		unsafe {
			assert_eq!(
				ffi::secp256k1_pedersen_blind_sum(
				self.ctx,
				ret.as_mut_ptr(),
				all.as_ptr(),
				all.len() as size_t,
				positive.len() as size_t,
			), 1);
		}
		// secp256k1 should never return an invalid private
		SecretKey::from_slice(self, &ret)
	}

	/// Convenience function for generating a random nonce for a range proof.
	/// We will need the nonce later if we want to rewind the range proof.
	pub fn nonce(&self) -> [u8; 32] {
	    let mut rng = OsRng::new().unwrap();
	    let mut nonce = [0u8; 32];
	    rng.fill_bytes(&mut nonce);
	    nonce
	}

	/// Produces a range proof for the provided value, using min and max
	/// bounds, relying
	/// on the blinding factor and commitment.
	pub fn range_proof(
		&self,
		min: u64,
		value: u64,
		blind: SecretKey,
		commit: Commitment,
		message: ProofMessage,
	) -> RangeProof {
		let mut retried = false;
		let mut proof = [0; constants::MAX_PROOF_SIZE];
		let mut plen = constants::MAX_PROOF_SIZE as size_t;

		// use a "known key" as the nonce, specifically the blinding factor
		// of the commitment for which we are generating the range proof
		// so we can later recover the value and the message by unwinding the range proof
		// with the same nonce
		let nonce = blind.clone();

		let extra_commit = [0u8; 33];

		// TODO - confirm this reworked retry logic works as expected
		// pretty sure the original approach retried on success (so twice in total)
		// and just kept looping forever on error
		loop {
			let success = unsafe {
				// because: "This can randomly fail with probability around one in 2^100.
				// If this happens, buy a lottery ticket and retry."
				ffi::secp256k1_rangeproof_sign(
					self.ctx,
					proof.as_mut_ptr(),
					&mut plen,
					min,
					commit.as_ptr(),
					blind.as_ptr(),
					nonce.as_ptr(),
					0,
					64,
					value,
					message.as_ptr(),
					message.len(),
					extra_commit.as_ptr(),
					0 as size_t,
					constants::GENERATOR_H.as_ptr(),
				) == 1
			};
			// break out of the loop immediately on success or
			// or on the 2nd attempt if we retried
			if success || retried {
				break;
			} else {
				retried = true;
			}
		}
		RangeProof {
			proof: proof,
			plen: plen as usize,
		}
	}

	/// Verify a proof that a committed value is within a range.
	pub fn verify_range_proof(
		&self,
		commit: Commitment,
		proof: RangeProof
	) -> Result<ProofRange, Error> {
		let mut min: u64 = 0;
		let mut max: u64 = 0;

		let extra_commit = [0u8; 33];

		let success = unsafe {
			ffi::secp256k1_rangeproof_verify(
				self.ctx,
				&mut min,
				&mut max,
				commit.as_ptr(),
				proof.proof.as_ptr(),
				proof.plen as size_t,
				extra_commit.as_ptr(),
				0 as size_t,
				constants::GENERATOR_H.as_ptr(),
			 ) == 1
		};

		if success {
			Ok(ProofRange {
				min: min,
				max: max,
			})
		} else {
			Err(Error::InvalidRangeProof)
		}
	}

	/// Verify a range proof and rewind the proof to recover information
	/// sent by its author.
	pub fn rewind_range_proof(
		&self,
		commit: Commitment,
		proof: RangeProof,
		nonce: SecretKey,
	) -> ProofInfo {
		let mut value: u64 = 0;
		let mut blind: [u8; 32] = unsafe { mem::uninitialized() };
		let mut message: [u8; constants::PROOF_MSG_SIZE] = unsafe { mem::uninitialized() };
		let mut mlen: usize = constants::PROOF_MSG_SIZE;
		let mut min: u64 = 0;
		let mut max: u64 = 0;

		let extra_commit = [0u8; 33];

		let success = unsafe {
			ffi::secp256k1_rangeproof_rewind(
				self.ctx,
				blind.as_mut_ptr(),
				&mut value,
				message.as_mut_ptr(),
				&mut mlen,
				nonce.as_ptr(),
				&mut min,
				&mut max,
				commit.as_ptr(),
				proof.proof.as_ptr(),
				proof.plen as size_t,
				extra_commit.as_ptr(),
				0 as size_t,
				constants::GENERATOR_H.as_ptr(),
			) == 1
		};

		ProofInfo {
			success: success,
			value: value,
			message: ProofMessage::from_bytes(&message),
			mlen: mlen,
			min: min,
			max: max,
			exp: 0,
			mantissa: 0,
		}
	}

	/// General information extracted from a range proof. Does not provide any
	/// information about the value or the message (see rewind).
	pub fn range_proof_info(&self, proof: RangeProof) -> ProofInfo {
		let mut exp: i32 = 0;
		let mut mantissa: i32 = 0;
		let mut min: u64 = 0;
		let mut max: u64 = 0;

		let extra_commit = [0u8; 33];

		let success = unsafe {
			ffi::secp256k1_rangeproof_info(
				self.ctx,
				&mut exp,
				&mut mantissa,
				&mut min,
				&mut max,
				proof.proof.as_ptr(),
				proof.plen as size_t,
				extra_commit.as_ptr(),
				0 as size_t,
				constants::GENERATOR_H.as_ptr(),
			) == 1
		};
		ProofInfo {
			success: success,
			value: 0,
			message: ProofMessage::empty(),
			mlen: 0,
			min: min,
			max: max,
			exp: exp,
			mantissa: mantissa,
		}
	}

	/// Produces a bullet proof for the provided value, using min and max
	/// bounds, relying on the blinding factor and value. If a message is passed,
	/// it will be truncated to 64 bytes
	pub fn bullet_proof(
		&self,
		value: u64,
		blind: SecretKey,
		nonce: SecretKey,
		extra_data: Option<Vec<u8>>,
		message: Option<ProofMessage>,
	) -> RangeProof {
		let mut proof = [0; constants::MAX_PROOF_SIZE];
		let mut plen = constants::MAX_PROOF_SIZE as size_t;

		let blind_vec:Vec<[u8;constants::SECRET_KEY_SIZE]> = vec![blind.0];
		let blind_vec = &blind_vec[..];
		let n_bits = 64;

<<<<<<< HEAD
		let message_ptr = match message {
				Some(mut m) => {
					m.truncate(constants::BULLET_PROOF_MSG_SIZE);
					m.as_ptr()
				},
				None => ptr::null(),
		};

		let extra_data = match extra_data {
				Some(d) => {
					d
				},
				None => vec![],
		};

		// TODO - confirm this reworked retry logic works as expected
		// pretty sure the original approach retried on success (so twice in total)
		// and just kept looping forever on error
		loop {
			let success = unsafe {
				// because: "This can randomly fail with probability around one in 2^100.
				// If this happens, buy a lottery ticket and retry."
				ffi::secp256k1_bulletproof_rangeproof_prove_single_w_scratch(
					self.ctx,
					proof.as_mut_ptr(),
					&mut plen,
					value,
					blind_vec[0].as_ptr(),
					constants::GENERATOR_H.as_ptr(),
					n_bits as size_t,
					nonce.as_ptr(),
					extra_data.as_ptr(),
					extra_data.len() as size_t,
					message_ptr
				) == 1
			};
			// break out of the loop immediately on success or
			// or on the 2nd attempt if we retried
			if success || retried {
				break;
			} else {
				retried = true;
			}
		}
=======
		let (extra_data_len, extra_data) = match extra_data {
				Some(d) => (d.len(), d),
				None => (0, vec![]),
		};

		let _success = unsafe {
			let scratch = ffi::secp256k1_scratch_space_create(self.ctx, 256 * MAX_WIDTH);
			let gens = ffi::secp256k1_bulletproof_generators_create(self.ctx, constants::GENERATOR_G.as_ptr(), 256, 1);
			let result = ffi::secp256k1_bulletproof_rangeproof_prove(
				self.ctx,
				scratch,
				gens,
				proof.as_mut_ptr(),
				&mut plen,
				&value,
				0,
				blind_vec.as_ptr(),
				1,
				constants::GENERATOR_H.as_ptr(),
				n_bits as size_t,
				nonce.as_ptr(),
				extra_data.as_ptr(),
				extra_data_len as size_t,
			);

			ffi::secp256k1_bulletproof_generators_destroy(self.ctx, gens);
			ffi::secp256k1_scratch_space_destroy(scratch);

			result == 1
		};

>>>>>>> c14222ea
		RangeProof {
			proof: proof,
			plen: plen as usize,
		}
	}

	/// Verify with bullet proof that a committed value is positive
	pub fn verify_bullet_proof(
		&self,
		commit: Commitment,
		proof: RangeProof,
		extra_data: Option<Vec<u8>>,
	) -> Result<ProofRange, Error> {
		let n_bits = 64;

		let (extra_data_len, extra_data) = match extra_data {
				Some(d) => (d.len(), d),
				None => (0, vec![]),
		};

		let success = unsafe {
			ffi::secp256k1_bulletproof_rangeproof_verify_single_w_scratch(
				self.ctx,
				proof.proof.as_ptr(),
				proof.plen as size_t,
				commit.as_ptr(),
				n_bits as size_t,
				constants::GENERATOR_H.as_ptr(),
				extra_data.as_ptr(),
<<<<<<< HEAD
				extra_data.len() as size_t
			 ) == 1
=======
				extra_data_len as size_t,
			 );
			ffi::secp256k1_bulletproof_generators_destroy(self.ctx, gens);
			ffi::secp256k1_scratch_space_destroy(scratch);
			result == 1
		};

		if success {
			Ok(ProofRange {
				min: 0,
				max: u64::MAX,
			})
		} else {
			Err(Error::InvalidRangeProof)
		}
	}

	/// Verify with bullet proof that a committed value is positive
	pub fn verify_bullet_proof_multi(
		&self,
		commits: Vec<Commitment>,
		proofs: Vec<RangeProof>,
		extra_data_in: Option<Vec<Vec<u8>>>,
	) -> Result<ProofRange, Error> {
		let n_bits = 64;

		let proof_size = if proofs.len()>0 {
			proofs[0].plen
		} else {
			constants::SINGLE_BULLET_PROOF_SIZE
		};

		let commit_vec = map_vec!(commits, |c| c.0.as_ptr());
		let proof_vec = map_vec!(proofs, |p| p.proof.as_ptr());
		let min_values = vec![0; proofs.len()];

		// converting vec of vecs to expected pointer
		let (extra_data_vec, extra_data_lengths) = {
			if extra_data_in.is_some() {
				let ed = extra_data_in.unwrap();
				let extra_data_vec = map_vec!(ed, |d| d.as_ptr());
				(extra_data_vec, vec![ed.len()])
			} else {
				let extra_data:Vec<u8> = vec![];
				let extra_data_vec = vec![extra_data.as_ptr()];
				(extra_data_vec, vec![0])
			}
		};

		let success = unsafe {
			let scratch = ffi::secp256k1_scratch_space_create(self.ctx, 256 * MAX_WIDTH);
			let gens = ffi::secp256k1_bulletproof_generators_create(self.ctx, constants::GENERATOR_G.as_ptr(), 256, 1);
			let result = ffi::secp256k1_bulletproof_rangeproof_verify_multi(
				self.ctx,
				scratch,
				gens,
				proof_vec.as_ptr(),
				proof_vec.len(),
				proof_size,
				min_values.as_ptr(),
				commit_vec.as_ptr(),
				1,
				n_bits as size_t,
				constants::GENERATOR_H.as_ptr(),
				extra_data_vec.as_ptr(),
				extra_data_lengths.as_ptr(),
			 );
			ffi::secp256k1_bulletproof_generators_destroy(self.ctx, gens);
			ffi::secp256k1_scratch_space_destroy(scratch);
			result == 1
>>>>>>> c14222ea
		};

		if success {
			Ok(ProofRange {
				min: 0,
				max: u64::MAX,
			})
		} else {
			Err(Error::InvalidRangeProof)
		}
	}

<<<<<<< HEAD
	/// Unwind a bullet proof to get the message out
	#[deprecated(since="0.1.0", note="Experimental - underlying code unreviewed and subject to change")]
	pub fn unwind_bullet_proof(
=======
	/// Rewind a bullet proof to get the value and Blinding factor back out
	pub fn rewind_bullet_proof(
>>>>>>> c14222ea
		&self,
		commit: Commitment,
		blind: SecretKey,
		nonce: SecretKey,
		extra_data: Option<Vec<u8>>,
		proof: RangeProof
	) -> Result<ProofMessage, Error> {
		let n_bits = 64;

		let extra_data = match extra_data {
				Some(d) => {
					d
				},
				None => vec![],
		};

		let mut message = [0u8; 64];

		let success = unsafe {
			ffi::secp256k1_bulletproof_rangeproof_unwind_message(
				self.ctx,
				proof.proof.as_ptr(),
				proof.plen as size_t,
				commit.as_ptr(),
				n_bits as size_t,
				constants::GENERATOR_H.as_ptr(),
				extra_data.as_ptr(),
				extra_data.len() as size_t,
				blind.as_ptr(),
				nonce.as_ptr(),
				message.as_mut_ptr(),
			 ) == 1
		};

		if success {
			Ok(ProofMessage::from_bytes(&message))
		} else {
			Err(Error::InvalidRangeProof)
		}
	}
}

#[cfg(test)]
mod tests {
    use super::{Commitment, RangeProof, ProofMessage, Message, Secp256k1};
    use ContextFlag;
    use key::{ONE_KEY, ZERO_KEY, SecretKey};

    use rand::os::OsRng;
	use rand::{Rng, thread_rng};


    #[test]
    fn test_verify_commit_sum_zero_keys() {
        let secp = Secp256k1::with_caps(ContextFlag::Commit);

        fn commit(value: u64) -> Commitment {
            let secp = Secp256k1::with_caps(ContextFlag::Commit);
            let blinding = ZERO_KEY;
            secp.commit(value, blinding).unwrap()
        }

        assert!(secp.verify_commit_sum(
            vec![],
            vec![],
        ));

        assert!(secp.verify_commit_sum(
            vec![commit(5)],
            vec![commit(5)],
        ));

        assert!(secp.verify_commit_sum(
            vec![commit(3), commit(2)],
            vec![commit(5)],
        ));

        assert!(secp.verify_commit_sum(
            vec![commit(2), commit(4)],
            vec![commit(1), commit(5)],
        ));
    }

    #[test]
    fn test_verify_commit_sum_one_keys() {
        let secp = Secp256k1::with_caps(ContextFlag::Commit);

        fn commit(value: u64, blinding: SecretKey) -> Commitment {
            let secp = Secp256k1::with_caps(ContextFlag::Commit);
            secp.commit(value, blinding).unwrap()

        }

        assert!(secp.verify_commit_sum(
            vec![commit(5, ONE_KEY)],
            vec![commit(5, ONE_KEY)],
        ));

        // we expect this not to verify
        // even though the values add up to 0
        // the keys themselves do not add to 0
        assert_eq!(secp.verify_commit_sum(
            vec![commit(3, ONE_KEY), commit(2, ONE_KEY)],
            vec![commit(5, ONE_KEY)],
        ), false);

        // to get these to verify we need to
        // use the same "sum" of blinding factors on both sides
        let two_key = secp.blind_sum(vec![ONE_KEY, ONE_KEY], vec![]).unwrap();
        assert!(secp.verify_commit_sum(
            vec![commit(3, ONE_KEY), commit(2, ONE_KEY)],
            vec![commit(5, two_key)],
        ));
    }

    #[test]
    fn test_verify_commit_sum_random_keys() {
        let secp = Secp256k1::with_caps(ContextFlag::Commit);

        fn commit(value: u64, blinding: SecretKey) -> Commitment {
            let secp = Secp256k1::with_caps(ContextFlag::Commit);
            secp.commit(value, blinding).unwrap()
        }

        let blind_pos = SecretKey::new(&secp, &mut OsRng::new().unwrap());
        let blind_neg = SecretKey::new(&secp, &mut OsRng::new().unwrap());

        // now construct blinding factor to net out appropriately
        let blind_sum = secp.blind_sum(vec![blind_pos], vec![blind_neg]).unwrap();

        assert!(secp.verify_commit_sum(
            vec![commit(101, blind_pos)],
            vec![commit(75, blind_neg), commit(26, blind_sum)],
        ));
    }

	#[test]
	// to_pubkey() is not currently working as secp does currently
	// provide an api to extract a public key from a commitment
	fn test_to_pubkey() {
		let secp = Secp256k1::with_caps(ContextFlag::Commit);
		let blinding = SecretKey::new(&secp, &mut OsRng::new().unwrap());
		let commit = secp.commit(5, blinding).unwrap();
		let pubkey = commit.to_pubkey(&secp);
		match pubkey {
			Ok(_) => {
				// this is good
			},
			Err(_) => {
				panic!("this is not good");
			}
		}
	}

	#[test]
	fn test_sign_with_pubkey_from_commitment() {
		let secp = Secp256k1::with_caps(ContextFlag::Commit);
		let blinding = SecretKey::new(&secp, &mut OsRng::new().unwrap());
		let commit = secp.commit(0u64, blinding).unwrap();

		let mut msg = [0u8; 32];
		thread_rng().fill_bytes(&mut msg);
		let msg = Message::from_slice(&msg).unwrap();

		let sig = secp.sign(&msg, &blinding).unwrap();

		let pubkey = commit.to_pubkey(&secp).unwrap();

		// check that we can successfully verify the signature with the public key
		if let Ok(_) = secp.verify(&msg, &sig, &pubkey) {
			// this is good
		} else {
			panic!("this is not good");
		}
	}

	#[test]
	fn test_commit_sum() {
		let secp = Secp256k1::with_caps(ContextFlag::Commit);

		fn commit(value: u64, blinding: SecretKey) -> Commitment {
			let secp = Secp256k1::with_caps(ContextFlag::Commit);
			secp.commit(value, blinding).unwrap()
		}

		let blind_a = SecretKey::new(&secp, &mut OsRng::new().unwrap());
		let blind_b = SecretKey::new(&secp, &mut OsRng::new().unwrap());

		let commit_a = commit(3, blind_a);
		let commit_b = commit(2, blind_b);

		let blind_c = secp.blind_sum(vec![blind_a, blind_b], vec![]).unwrap();

		let commit_c = commit(3 + 2, blind_c);

		let commit_d = secp.commit_sum(vec![commit_a, commit_b], vec![]).unwrap();
		assert_eq!(commit_c, commit_d);

		let blind_e = secp.blind_sum(vec![blind_a], vec![blind_b]).unwrap();

		let commit_e = commit(3 - 2, blind_e);

		let commit_f = secp.commit_sum(vec![commit_a], vec![commit_b]).unwrap();
		assert_eq!(commit_e, commit_f);
	}

	#[test]
	fn test_range_proof() {
		let secp = Secp256k1::with_caps(ContextFlag::Commit);
		let blinding = SecretKey::new(&secp, &mut OsRng::new().unwrap());
		let commit = secp.commit(7, blinding).unwrap();
		let msg = ProofMessage::empty();
		let range_proof = secp.range_proof(0, 7, blinding, commit, msg.clone());
		let proof_range = secp.verify_range_proof(commit, range_proof).unwrap();

		assert_eq!(proof_range.min, 0);

		let proof_info = secp.range_proof_info(range_proof);
		assert!(proof_info.success);
		assert_eq!(proof_info.min, 0);
		// check we get no information back for the value here
		assert_eq!(proof_info.value, 0);

		let proof_info = secp.rewind_range_proof(commit, range_proof, blinding);
		assert!(proof_info.success);
		assert_eq!(proof_info.min, 0);
		assert_eq!(proof_info.value, 7);

		// check we cannot rewind a range proof without the original nonce
		let bad_nonce = SecretKey::new(&secp, &mut OsRng::new().unwrap());
		let bad_info = secp.rewind_range_proof(commit, range_proof, bad_nonce);
		assert_eq!(bad_info.success, false);
		assert_eq!(bad_info.value, 0);

		// check we can construct and verify a range proof on value 0
		let commit = secp.commit(0, blinding).unwrap();
		let range_proof = secp.range_proof(0, 0, blinding, commit, msg);
		secp.verify_range_proof(commit, range_proof).unwrap();
		let proof_info = secp.rewind_range_proof(commit, range_proof, blinding.clone());
		assert!(proof_info.success);
		assert_eq!(proof_info.min, 0);
		assert_eq!(proof_info.value, 0);
	}

	#[test]
	fn test_bullet_proof() {
		// Test Bulletproofs without message
		let secp = Secp256k1::with_caps(ContextFlag::Commit);
		let blinding = SecretKey::new(&secp, &mut OsRng::new().unwrap());
		let value = 12345678;
		let commit = secp.commit(value, blinding).unwrap();
		let bullet_proof = secp.bullet_proof(value, blinding, blinding, None, None);

		// correct verification
		println!("Bullet proof len: {}", bullet_proof.plen);
		let proof_range = secp.verify_bullet_proof(commit, bullet_proof, None).unwrap();
		assert_eq!(proof_range.min, 0);

		// wrong value committed to
		let value = 12345678;
		let wrong_commit = secp.commit(87654321, blinding).unwrap();
		let bullet_proof = secp.bullet_proof(value, blinding, blinding, None, None);
		if !secp.verify_bullet_proof(wrong_commit, bullet_proof, None).is_err(){
			panic!("Bullet proof verify should have errored");
		}

		// wrong blinding
		let value = 12345678;
		let commit = secp.commit(value, blinding).unwrap();
		let blinding = SecretKey::new(&secp, &mut OsRng::new().unwrap());
		let bullet_proof = secp.bullet_proof(value, blinding, blinding, None, None);
		if !secp.verify_bullet_proof(commit, bullet_proof, None).is_err(){
			panic!("Bullet proof verify should have errored");
		}

		// Commit to some extra data in the bulletproof
		let extra_data = [0u8;32].to_vec();
		let blinding = SecretKey::new(&secp, &mut OsRng::new().unwrap());
		let value = 12345678;
		let commit = secp.commit(value, blinding).unwrap();
		let bullet_proof = secp.bullet_proof(value, blinding, blinding, Some(extra_data.clone()), None);
		if secp.verify_bullet_proof(commit, bullet_proof, Some(extra_data.clone())).is_err(){
			panic!("Bullet proof verify should NOT have errored.");
		}
		// Check verify fails without extra commit data
		let mut malleated_extra_data = [0u8;32];
		malleated_extra_data[0]= 1;
		let res = secp.verify_bullet_proof(commit, bullet_proof, Some(malleated_extra_data.clone().to_vec()) );
		if !res.is_err() {
			panic!("Bullet proof verify should have errored: {:?}", res);
		}

		// Ensure verification works with extra data

		// Embed message into rangeproof with extra data
		let blinding = SecretKey::new(&secp, &mut OsRng::new().unwrap());
		let nonce = SecretKey::new(&secp, &mut OsRng::new().unwrap());
		let value = 12345678;
		let commit = secp.commit(value, blinding).unwrap();
		let mut message = [0u8;64];
		print!("Message: ");
		for i in 0..message.len() {
			message[i]=i as u8;
			print!("{} ", message[i]);
		}
		println!();
		let bullet_proof = secp.bullet_proof(value, blinding, nonce, Some(extra_data.clone()), Some(ProofMessage::from_bytes(&message)));
		// Unwind message with same blinding factor
		let recovered_message = secp.unwind_bullet_proof(commit, blinding, nonce, Some(extra_data.clone()), bullet_proof).unwrap();
		let message_bytes = recovered_message.as_bytes().clone();
		print!("Recovered message: ");
		for i in 0..message_bytes.len() {
			print!("{} ", message_bytes[i]);
			assert_eq!(message[i], message_bytes[i]);
		}
		println!();

		// unwinding with wrong extra data should puke
		let recovered_message = secp.unwind_bullet_proof(commit, 
			blinding, blinding, Some(malleated_extra_data.clone().to_vec()), bullet_proof);
		if !recovered_message.is_err(){
			panic!("Bullet proof verify with message should have errored.");
		}
	}

	#[test]
	fn test_bullet_proof_verify_multi() {
		let mut commits:Vec<Commitment> = vec![];
		let mut proofs:Vec<RangeProof> = vec![];

		let secp = Secp256k1::with_caps(ContextFlag::Commit);
		let blinding = SecretKey::new(&secp, &mut OsRng::new().unwrap());
		let wrong_blinding = SecretKey::new(&secp, &mut OsRng::new().unwrap());
		let value = 12345678;

		let wrong_commit = secp.commit(value, wrong_blinding).unwrap();

		commits.push(secp.commit(value, blinding).unwrap());
		proofs.push(secp.bullet_proof(value, blinding, blinding, None));
		println!("1");
		let proof_range = secp.verify_bullet_proof(commits[0].clone(), proofs[0].clone(), None).unwrap();
		assert_eq!(proof_range.min, 0);

		// verify with single element in each
		println!("2");
		let proof_range = secp.verify_bullet_proof_multi(commits.clone(), proofs.clone(), None).unwrap();
		assert_eq!(proof_range.min, 0);
		
<<<<<<< HEAD
		// Wrong blinding but correct extra data should give us nonsense
		let blinding = SecretKey::new(&secp, &mut OsRng::new().unwrap());
		let recovered_message = secp.unwind_bullet_proof(commit, blinding, blinding, Some(extra_data.clone()), bullet_proof).unwrap();
		let message_bytes = recovered_message.as_bytes().clone();
		print!("Recovered message w/ incorrect blinding: ");
		let mut matches = true;
		for i in 0..message_bytes.len() {
			if message_bytes[i] != message[i] {
				matches = false;
				break;
			}
		}
		assert_eq!(matches, false);
		println!();
	}

	#[test]
	fn test_bullet_nonce_neq_blind() {
		use std;
		use super::*;
		let secp = Secp256k1::with_caps(ContextFlag::Commit);
		let mut rng = OsRng::new().unwrap();
		let value = 1234567;
		let blind = SecretKey::new(&secp, &mut rng);
		let nonce = SecretKey::new(&secp, &mut rng);
		let mut msg = [0u8; 64];
		rng.fill_bytes(&mut msg);

		// ffi structures
		let n_bits = 64;
		let mut proof = [0; constants::MAX_PROOF_SIZE];
		let mut plen = constants::MAX_PROOF_SIZE as size_t;
		let extra_data = vec![];

		// create proof
		let success = unsafe {
			ffi::secp256k1_bulletproof_rangeproof_prove_single_w_scratch(
				secp.ctx,
				proof.as_mut_ptr(),
				&mut plen,
				value,
				blind.as_ptr(),
				constants::GENERATOR_H.as_ptr(),
				n_bits as size_t,
				nonce.as_ptr(),
				extra_data.as_ptr(),
				extra_data.len() as size_t,
				msg.as_ptr()
			) == 1
		};
		assert!(success);

		// unwind proof
		let mut unwinded_msg = [0u8; 64];
		let commit = secp.commit(value, blind).unwrap();
		let success = unsafe {
			ffi::secp256k1_bulletproof_rangeproof_unwind_message(
				secp.ctx,
				proof.as_ptr(),
				plen as size_t,
				commit.as_ptr(),
				n_bits as size_t,
				constants::GENERATOR_H.as_ptr(),
				extra_data.as_ptr(),
				extra_data.len() as size_t,
				blind.as_ptr(),
				nonce.as_ptr(),
				unwinded_msg.as_mut_ptr(),
			) == 1
		};
		assert!(success);

		println!("msg:     {:?}", msg.to_vec());
		println!("unwinded:{:?}", unwinded_msg.to_vec());

		for i in 0..msg.len() {
			assert_eq!(msg[i], unwinded_msg[i]);
		}
=======
		// verify wrong proof
		commits[0] = wrong_commit.clone();
		println!("3");
		if !secp.verify_bullet_proof_multi(commits.clone(), proofs.clone(), None).is_err() {
			panic!("Bullet proof multy verify should have errored.");
		}

	// TODO double elements, not working
	// commits = vec![];
	// commits.push(secp.commit(value, blinding).unwrap());
	// commits.push(secp.commit(value, blinding).unwrap());
	// proofs.push(secp.bullet_proof(value, blinding, blinding, None));
	// kprintln!("4");
	// let proof_range = secp.verify_bullet_proof_multi(commits.clone(), proofs.clone()).unwrap();
	// assert_eq!(proof_range.min, 0);
	// assert_eq!(proof_range.min, 0);
>>>>>>> c14222ea
	}

}<|MERGE_RESOLUTION|>--- conflicted
+++ resolved
@@ -33,6 +33,8 @@
 use serde::{ser, de};
 use serialize::hex::{ToHex};
 use std::ptr;
+
+const MAX_WIDTH:usize = 1 << 20;
 
 /// A Pedersen commitment
 pub struct Commitment(pub [u8; constants::PEDERSEN_COMMITMENT_SIZE]);
@@ -252,6 +254,8 @@
 	pub success: bool,
 	/// Value that was used by the commitment
 	pub value: u64,
+	/// Blinding factor that was used (Bulletproofs)
+	pub blinding: SecretKey,
 	/// Message embedded in the proof
 	pub message: ProofMessage,
 	/// Length of the embedded message (message is "padded" with garbage to fixed number of bytes)
@@ -322,6 +326,7 @@
 				blind.as_ptr(),
 				value,
 				constants::GENERATOR_H.as_ptr(),
+				constants::GENERATOR_G.as_ptr(),
 			)};
 		Ok(Commitment(commit))
 	}
@@ -343,6 +348,7 @@
 				zblind.as_ptr(),
 				value,
 				constants::GENERATOR_H.as_ptr(),
+				constants::GENERATOR_G.as_ptr(),
 			)};
 		Ok(Commitment(commit))
 	}
@@ -563,6 +569,7 @@
 			success: success,
 			value: value,
 			message: ProofMessage::from_bytes(&message),
+			blinding: SecretKey([0;constants::SECRET_KEY_SIZE]),
 			mlen: mlen,
 			min: min,
 			max: max,
@@ -599,6 +606,7 @@
 			success: success,
 			value: 0,
 			message: ProofMessage::empty(),
+			blinding: SecretKey([0;constants::SECRET_KEY_SIZE]),
 			mlen: 0,
 			min: min,
 			max: max,
@@ -615,62 +623,15 @@
 		value: u64,
 		blind: SecretKey,
 		nonce: SecretKey,
-		extra_data: Option<Vec<u8>>,
-		message: Option<ProofMessage>,
+		extra_data: Option<Vec<u8>>
 	) -> RangeProof {
 		let mut proof = [0; constants::MAX_PROOF_SIZE];
 		let mut plen = constants::MAX_PROOF_SIZE as size_t;
 
-		let blind_vec:Vec<[u8;constants::SECRET_KEY_SIZE]> = vec![blind.0];
-		let blind_vec = &blind_vec[..];
+		let blind_vec:Vec<SecretKey> = vec![blind];
+		let blind_vec = map_vec!(blind_vec, |p| p.0.as_ptr());
 		let n_bits = 64;
 
-<<<<<<< HEAD
-		let message_ptr = match message {
-				Some(mut m) => {
-					m.truncate(constants::BULLET_PROOF_MSG_SIZE);
-					m.as_ptr()
-				},
-				None => ptr::null(),
-		};
-
-		let extra_data = match extra_data {
-				Some(d) => {
-					d
-				},
-				None => vec![],
-		};
-
-		// TODO - confirm this reworked retry logic works as expected
-		// pretty sure the original approach retried on success (so twice in total)
-		// and just kept looping forever on error
-		loop {
-			let success = unsafe {
-				// because: "This can randomly fail with probability around one in 2^100.
-				// If this happens, buy a lottery ticket and retry."
-				ffi::secp256k1_bulletproof_rangeproof_prove_single_w_scratch(
-					self.ctx,
-					proof.as_mut_ptr(),
-					&mut plen,
-					value,
-					blind_vec[0].as_ptr(),
-					constants::GENERATOR_H.as_ptr(),
-					n_bits as size_t,
-					nonce.as_ptr(),
-					extra_data.as_ptr(),
-					extra_data.len() as size_t,
-					message_ptr
-				) == 1
-			};
-			// break out of the loop immediately on success or
-			// or on the 2nd attempt if we retried
-			if success || retried {
-				break;
-			} else {
-				retried = true;
-			}
-		}
-=======
 		let (extra_data_len, extra_data) = match extra_data {
 				Some(d) => (d.len(), d),
 				None => (0, vec![]),
@@ -702,7 +663,6 @@
 			result == 1
 		};
 
->>>>>>> c14222ea
 		RangeProof {
 			proof: proof,
 			plen: plen as usize,
@@ -724,18 +684,20 @@
 		};
 
 		let success = unsafe {
-			ffi::secp256k1_bulletproof_rangeproof_verify_single_w_scratch(
+			let scratch = ffi::secp256k1_scratch_space_create(self.ctx, 256 * MAX_WIDTH);
+			let gens = ffi::secp256k1_bulletproof_generators_create(self.ctx, constants::GENERATOR_G.as_ptr(), 256, 1);
+			let result = ffi::secp256k1_bulletproof_rangeproof_verify(
 				self.ctx,
+				scratch,
+				gens,
 				proof.proof.as_ptr(),
 				proof.plen as size_t,
-				commit.as_ptr(),
+				0,
+				commit.0.as_ptr(),
+				1,
 				n_bits as size_t,
 				constants::GENERATOR_H.as_ptr(),
 				extra_data.as_ptr(),
-<<<<<<< HEAD
-				extra_data.len() as size_t
-			 ) == 1
-=======
 				extra_data_len as size_t,
 			 );
 			ffi::secp256k1_bulletproof_generators_destroy(self.ctx, gens);
@@ -806,7 +768,6 @@
 			ffi::secp256k1_bulletproof_generators_destroy(self.ctx, gens);
 			ffi::secp256k1_scratch_space_destroy(scratch);
 			result == 1
->>>>>>> c14222ea
 		};
 
 		if success {
@@ -819,22 +780,14 @@
 		}
 	}
 
-<<<<<<< HEAD
-	/// Unwind a bullet proof to get the message out
-	#[deprecated(since="0.1.0", note="Experimental - underlying code unreviewed and subject to change")]
-	pub fn unwind_bullet_proof(
-=======
 	/// Rewind a bullet proof to get the value and Blinding factor back out
 	pub fn rewind_bullet_proof(
->>>>>>> c14222ea
 		&self,
 		commit: Commitment,
-		blind: SecretKey,
 		nonce: SecretKey,
 		extra_data: Option<Vec<u8>>,
 		proof: RangeProof
-	) -> Result<ProofMessage, Error> {
-		let n_bits = 64;
+	) -> Result<ProofInfo, Error> {
 
 		let extra_data = match extra_data {
 				Some(d) => {
@@ -843,30 +796,49 @@
 				None => vec![],
 		};
 
-		let mut message = [0u8; 64];
+		let mut blind_out = [0u8; constants::SECRET_KEY_SIZE];
+		let mut value_out = 0;
 
 		let success = unsafe {
-			ffi::secp256k1_bulletproof_rangeproof_unwind_message(
+			let scratch = ffi::secp256k1_scratch_space_create(self.ctx, 256 * MAX_WIDTH);
+			let gens = ffi::secp256k1_bulletproof_generators_create(self.ctx, constants::GENERATOR_G.as_ptr(), 256, 1);
+			let result = ffi::secp256k1_bulletproof_rangeproof_rewind(
 				self.ctx,
+				gens,
+				&mut value_out,
+				blind_out.as_mut_ptr(),
 				proof.proof.as_ptr(),
 				proof.plen as size_t,
+				0,
 				commit.as_ptr(),
-				n_bits as size_t,
 				constants::GENERATOR_H.as_ptr(),
+				nonce.as_ptr(),
 				extra_data.as_ptr(),
 				extra_data.len() as size_t,
-				blind.as_ptr(),
-				nonce.as_ptr(),
-				message.as_mut_ptr(),
-			 ) == 1
-		};
+			 );
+			ffi::secp256k1_bulletproof_generators_destroy(self.ctx, gens);
+			ffi::secp256k1_scratch_space_destroy(scratch);
+			result == 1
+		};
+
 
 		if success {
-			Ok(ProofMessage::from_bytes(&message))
+			Ok(ProofInfo {
+					success: true,
+					value: value_out,
+					blinding: SecretKey(blind_out),
+					message: ProofMessage::empty(),
+					mlen: 0,
+					min: 0,
+					max: u64::MAX,
+					exp: 0,
+					mantissa: 0,
+				})
 		} else {
 			Err(Error::InvalidRangeProof)
 		}
 	}
+	
 }
 
 #[cfg(test)]
@@ -1078,7 +1050,7 @@
 		let blinding = SecretKey::new(&secp, &mut OsRng::new().unwrap());
 		let value = 12345678;
 		let commit = secp.commit(value, blinding).unwrap();
-		let bullet_proof = secp.bullet_proof(value, blinding, blinding, None, None);
+		let bullet_proof = secp.bullet_proof(value, blinding, blinding, None);
 
 		// correct verification
 		println!("Bullet proof len: {}", bullet_proof.plen);
@@ -1088,7 +1060,7 @@
 		// wrong value committed to
 		let value = 12345678;
 		let wrong_commit = secp.commit(87654321, blinding).unwrap();
-		let bullet_proof = secp.bullet_proof(value, blinding, blinding, None, None);
+		let bullet_proof = secp.bullet_proof(value, blinding, blinding, None);
 		if !secp.verify_bullet_proof(wrong_commit, bullet_proof, None).is_err(){
 			panic!("Bullet proof verify should have errored");
 		}
@@ -1097,7 +1069,7 @@
 		let value = 12345678;
 		let commit = secp.commit(value, blinding).unwrap();
 		let blinding = SecretKey::new(&secp, &mut OsRng::new().unwrap());
-		let bullet_proof = secp.bullet_proof(value, blinding, blinding, None, None);
+		let bullet_proof = secp.bullet_proof(value, blinding, blinding, None);
 		if !secp.verify_bullet_proof(commit, bullet_proof, None).is_err(){
 			panic!("Bullet proof verify should have errored");
 		}
@@ -1107,7 +1079,7 @@
 		let blinding = SecretKey::new(&secp, &mut OsRng::new().unwrap());
 		let value = 12345678;
 		let commit = secp.commit(value, blinding).unwrap();
-		let bullet_proof = secp.bullet_proof(value, blinding, blinding, Some(extra_data.clone()), None);
+		let bullet_proof = secp.bullet_proof(value, blinding, blinding, Some(extra_data.clone()));
 		if secp.verify_bullet_proof(commit, bullet_proof, Some(extra_data.clone())).is_err(){
 			panic!("Bullet proof verify should NOT have errored.");
 		}
@@ -1119,35 +1091,30 @@
 			panic!("Bullet proof verify should have errored: {:?}", res);
 		}
 
-		// Ensure verification works with extra data
-
-		// Embed message into rangeproof with extra data
+		// Ensure rewinding works
+
 		let blinding = SecretKey::new(&secp, &mut OsRng::new().unwrap());
 		let nonce = SecretKey::new(&secp, &mut OsRng::new().unwrap());
 		let value = 12345678;
 		let commit = secp.commit(value, blinding).unwrap();
-		let mut message = [0u8;64];
-		print!("Message: ");
-		for i in 0..message.len() {
-			message[i]=i as u8;
-			print!("{} ", message[i]);
-		}
-		println!();
-		let bullet_proof = secp.bullet_proof(value, blinding, nonce, Some(extra_data.clone()), Some(ProofMessage::from_bytes(&message)));
+
+		let bullet_proof = secp.bullet_proof(value, blinding, nonce, Some(extra_data.clone()));
 		// Unwind message with same blinding factor
-		let recovered_message = secp.unwind_bullet_proof(commit, blinding, nonce, Some(extra_data.clone()), bullet_proof).unwrap();
-		let message_bytes = recovered_message.as_bytes().clone();
-		print!("Recovered message: ");
-		for i in 0..message_bytes.len() {
-			print!("{} ", message_bytes[i]);
-			assert_eq!(message[i], message_bytes[i]);
-		}
-		println!();
+		let proof_info = secp.rewind_bullet_proof(commit, nonce, Some(extra_data.clone()), bullet_proof).unwrap();
+		assert_eq!(proof_info.value, value);
+		assert_eq!(blinding, proof_info.blinding);
+
+		// unwinding with wrong nonce data should puke
+		let proof_info = secp.rewind_bullet_proof(commit, 
+			blinding, Some(extra_data.clone().to_vec()), bullet_proof);
+		if !proof_info.is_err(){
+			panic!("Bullet proof verify with message should have errored.");
+		}
 
 		// unwinding with wrong extra data should puke
-		let recovered_message = secp.unwind_bullet_proof(commit, 
-			blinding, blinding, Some(malleated_extra_data.clone().to_vec()), bullet_proof);
-		if !recovered_message.is_err(){
+		let proof_info = secp.rewind_bullet_proof(commit, 
+			nonce, None, bullet_proof);
+		if !proof_info.is_err(){
 			panic!("Bullet proof verify with message should have errored.");
 		}
 	}
@@ -1175,86 +1142,6 @@
 		let proof_range = secp.verify_bullet_proof_multi(commits.clone(), proofs.clone(), None).unwrap();
 		assert_eq!(proof_range.min, 0);
 		
-<<<<<<< HEAD
-		// Wrong blinding but correct extra data should give us nonsense
-		let blinding = SecretKey::new(&secp, &mut OsRng::new().unwrap());
-		let recovered_message = secp.unwind_bullet_proof(commit, blinding, blinding, Some(extra_data.clone()), bullet_proof).unwrap();
-		let message_bytes = recovered_message.as_bytes().clone();
-		print!("Recovered message w/ incorrect blinding: ");
-		let mut matches = true;
-		for i in 0..message_bytes.len() {
-			if message_bytes[i] != message[i] {
-				matches = false;
-				break;
-			}
-		}
-		assert_eq!(matches, false);
-		println!();
-	}
-
-	#[test]
-	fn test_bullet_nonce_neq_blind() {
-		use std;
-		use super::*;
-		let secp = Secp256k1::with_caps(ContextFlag::Commit);
-		let mut rng = OsRng::new().unwrap();
-		let value = 1234567;
-		let blind = SecretKey::new(&secp, &mut rng);
-		let nonce = SecretKey::new(&secp, &mut rng);
-		let mut msg = [0u8; 64];
-		rng.fill_bytes(&mut msg);
-
-		// ffi structures
-		let n_bits = 64;
-		let mut proof = [0; constants::MAX_PROOF_SIZE];
-		let mut plen = constants::MAX_PROOF_SIZE as size_t;
-		let extra_data = vec![];
-
-		// create proof
-		let success = unsafe {
-			ffi::secp256k1_bulletproof_rangeproof_prove_single_w_scratch(
-				secp.ctx,
-				proof.as_mut_ptr(),
-				&mut plen,
-				value,
-				blind.as_ptr(),
-				constants::GENERATOR_H.as_ptr(),
-				n_bits as size_t,
-				nonce.as_ptr(),
-				extra_data.as_ptr(),
-				extra_data.len() as size_t,
-				msg.as_ptr()
-			) == 1
-		};
-		assert!(success);
-
-		// unwind proof
-		let mut unwinded_msg = [0u8; 64];
-		let commit = secp.commit(value, blind).unwrap();
-		let success = unsafe {
-			ffi::secp256k1_bulletproof_rangeproof_unwind_message(
-				secp.ctx,
-				proof.as_ptr(),
-				plen as size_t,
-				commit.as_ptr(),
-				n_bits as size_t,
-				constants::GENERATOR_H.as_ptr(),
-				extra_data.as_ptr(),
-				extra_data.len() as size_t,
-				blind.as_ptr(),
-				nonce.as_ptr(),
-				unwinded_msg.as_mut_ptr(),
-			) == 1
-		};
-		assert!(success);
-
-		println!("msg:     {:?}", msg.to_vec());
-		println!("unwinded:{:?}", unwinded_msg.to_vec());
-
-		for i in 0..msg.len() {
-			assert_eq!(msg[i], unwinded_msg[i]);
-		}
-=======
 		// verify wrong proof
 		commits[0] = wrong_commit.clone();
 		println!("3");
@@ -1271,7 +1158,5 @@
 	// let proof_range = secp.verify_bullet_proof_multi(commits.clone(), proofs.clone()).unwrap();
 	// assert_eq!(proof_range.min, 0);
 	// assert_eq!(proof_range.min, 0);
->>>>>>> c14222ea
-	}
-
+	}
 }