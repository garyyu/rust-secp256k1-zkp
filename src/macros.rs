--- conflicted
+++ resolved
@@ -190,11 +190,7 @@
                                     }
                                 };
                             }
-<<<<<<< HEAD
-                            let one_after_last: Option<u8> = try!(a.next_element());
-=======
                             let one_after_last: Option<u8> = a.next_element()?;
->>>>>>> f8ecac29
                             if one_after_last.is_some() {
                                 return Err(::serde::de::Error::invalid_length($len + 1, &self));
                             }
