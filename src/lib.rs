--- conflicted
+++ resolved
@@ -47,21 +47,13 @@
 
 use libc::size_t;
 use rand::Rng;
-<<<<<<< HEAD
 use serialize::hex::ToHex;
-=======
->>>>>>> f8ecac29
 use std::{error, fmt, ops, ptr};
 
 #[macro_use]
 mod macros;
 pub mod aggsig;
-<<<<<<< HEAD
-pub mod bench;
-=======
->>>>>>> f8ecac29
 pub mod constants;
-pub mod demo;
 pub mod ecdh;
 pub mod ffi;
 pub mod key;
@@ -291,11 +283,7 @@
                             None => return Err(::serde::de::Error::invalid_length(i, &self)),
                         };
                     }
-<<<<<<< HEAD
-                    let one_after_last: Option<u8> = try!(a.next_element());
-=======
                     let one_after_last: Option<u8> = a.next_element()?;
->>>>>>> f8ecac29
                     if one_after_last.is_some() {
                         return Err(serde::de::Error::invalid_length(
                             constants::COMPACT_SIGNATURE_SIZE + 1,
@@ -782,11 +770,7 @@
     };
     use super::{ContextFlag, Message, RecoverableSignature, RecoveryId, Secp256k1, Signature};
     use key::{PublicKey, SecretKey};
-<<<<<<< HEAD
-    use rand::{prelude::thread_rng, Rng};
-=======
     use rand::{thread_rng, Rng};
->>>>>>> f8ecac29
     use serialize::hex::FromHex;
 
     macro_rules! hex (($hex:expr) => ($hex.from_hex().unwrap()));
